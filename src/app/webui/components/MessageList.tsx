'use client';

import React, { useEffect, useRef, useState } from 'react';
import { cn } from "@/lib/utils";
import { 
    Message, 
    TextPart, 
    isToolResultError, 
    isToolResultContent, 
    isTextPart, 
    isImagePart, 
    isAudioPart,
    isFilePart, 
    ErrorMessage,
    ToolResult
} from './hooks/useChat';
import ErrorBanner from './ErrorBanner';
<<<<<<< HEAD
import { User, Bot, ChevronsRight, ChevronUp, Loader2, CheckCircle, ChevronRight, Wrench, AlertTriangle, Image as ImageIcon, Info, File, FileAudio, Copy, ChevronDown, Brain, Check as CheckIcon } from 'lucide-react';
import { Tooltip, TooltipTrigger, TooltipContent } from './ui/tooltip';
import { MarkdownText } from './ui/markdown-text';
import { TooltipIconButton } from './ui/tooltip-icon-button';
import { CopyButton } from './ui/copy-button';
import { SpeakButton } from './ui/speak-button';
=======
import { User, Bot, ChevronUp, Loader2, CheckCircle, ChevronRight, Wrench, AlertTriangle, Image as ImageIcon, File, FileAudio, X, ZoomIn, Volume2 } from 'lucide-react';
>>>>>>> 4543b05b

interface MessageListProps {
  messages: Message[];
  activeError?: ErrorMessage | null;
  onDismissError?: () => void;
  /**
   * Optional ref to the outer content container so parents can observe size
   * changes (for robust autoscroll). When provided, it is attached to the
   * top-level wrapping div around the list content.
   */
  outerRef?: React.Ref<HTMLDivElement>;
}

// Helper to format timestamp from createdAt
const formatTimestamp = (timestamp: number) => {
  const date = new Date(timestamp);
  return date.toLocaleTimeString([], { hour: '2-digit', minute: '2-digit' });
};

// Helper to validate data URI for images to prevent XSS
function isValidDataUri(src: string): boolean {
  const dataUriRegex = /^data:image\/(png|jpeg|jpg|gif|webp|svg\+xml);base64,[A-Za-z0-9+/]+={0,2}$/i;
  return dataUriRegex.test(src);
}

<<<<<<< HEAD
export default function MessageList({ messages, activeError, onDismissError, outerRef }: MessageListProps) {
  const endRef = useRef<HTMLDivElement>(null);
  const [manuallyExpanded, setManuallyExpanded] = useState<Record<string, boolean>>({});
  const [reasoningExpanded, setReasoningExpanded] = useState<Record<string, boolean>>({});
  const [copiedMessageId, setCopiedMessageId] = useState<string | null>(null);
=======
// Helper to validate safe HTTP/HTTPS URLs for media
function isSafeHttpUrl(src: string): boolean {
  try {
    const url = new URL(src);
    return (url.protocol === 'https:' || url.protocol === 'http:') && url.hostname !== 'localhost';
  } catch {
    return false;
  }
}

// Helper to check if a URL is safe for media rendering
function isSafeMediaUrl(src: string): boolean {
  return (src.startsWith('data:') && isValidDataUri(src)) || 
         src.startsWith('blob:') || 
         isSafeHttpUrl(src);
}

// Helper to check if a URL is safe for audio rendering  
function isSafeAudioUrl(src: string): boolean {
  return src.startsWith('data:audio/') || 
         src.startsWith('blob:') || 
         isSafeHttpUrl(src);
}

// Helper to resolve media source from different formats
function resolveMediaSrc(part: any): string {
  // Check for base64 data first
  if (part.base64 && part.mimeType) {
    return `data:${part.mimeType};base64,${part.base64}`;
  }
  if (typeof part.base64 === 'string') {
    return part.base64;
  }
  
  // Check for URL-based sources
  const urlSrc = part.url ?? part.image ?? part.audio;
  return typeof urlSrc === 'string' ? urlSrc : '';
}

export default function MessageList({ messages, activeError, onDismissError }: MessageListProps) {
  const endRef = useRef<HTMLDivElement>(null);
  const [manuallyExpanded, setManuallyExpanded] = useState<Record<string, boolean>>({});
  const scrollAreaRef = useRef<HTMLDivElement>(null);
  const [imageModal, setImageModal] = useState<{ isOpen: boolean; src: string; alt: string }>({
    isOpen: false,
    src: '',
    alt: ''
  });

  // Add CSS for audio controls overflow handling
  useEffect(() => {
    const style = document.createElement('style');
    style.textContent = `
      .audio-controls-container audio {
        max-width: 100% !important;
        width: 100% !important;
        height: auto !important;
        min-height: 32px;
      }
      .audio-controls-container audio::-webkit-media-controls-panel {
        max-width: 100% !important;
      }
      .audio-controls-container audio::-webkit-media-controls-timeline {
        max-width: 100% !important;
      }
    `;
    document.head.appendChild(style);
    return () => {
      document.head.removeChild(style);
    };
  }, []);

  const openImageModal = (src: string, alt: string) => {
    setImageModal({ isOpen: true, src, alt });
  };

  const closeImageModal = () => {
    setImageModal({ isOpen: false, src: '', alt: '' });
  };
>>>>>>> 4543b05b

  // NOTE: Autoscroll is now delegated to the parent (ChatApp) which
  // observes size changes and maintains isAtBottom state.

  if (!messages || messages.length === 0) {
    return null;
  }

  // Helper function to extract plain text from message for copy functionality
  const getPlainTextFromMessage = (msg: Message): string => {
    if (typeof msg.content === 'string') return msg.content;
    if (Array.isArray(msg.content)) {
      return msg.content
        .map((p) => (isTextPart(p) ? p.text : ''))
        .filter(Boolean)
        .join('\n');
    }
    if (msg.content && typeof msg.content === 'object') return JSON.stringify(msg.content, null, 2);
    return '';
  };

  const getToolResultCopyText = (result: ToolResult | undefined): string => {
    if (!result) return '';
    if (isToolResultError(result)) {
      return typeof result.error === 'object' ? JSON.stringify(result.error, null, 2) : String(result.error);
    }
    if (isToolResultContent(result)) {
      return result.content
        .map((part) => (isTextPart(part) ? part.text : typeof part === 'object' ? '' : String(part)))
        .filter(Boolean)
        .join('\n');
    }
    return typeof result === 'object' ? JSON.stringify(result, null, 2) : String(result);
  };

  return (
    <div id="message-list-container" ref={outerRef} className="flex flex-col space-y-3 px-4 py-2">
      {messages.map((msg, idx) => {
        const msgKey = msg.id ?? `msg-${idx}`;
        const isUser = msg.role === 'user';
        const isAi = msg.role === 'assistant';
        const isSystem = msg.role === 'system';

        const isLastMessage = idx === messages.length - 1;
        const isToolCall = !!(msg.toolName && msg.toolArgs);
        const isToolResult = !!(msg.toolName && msg.toolResult);
        const isToolRelated = isToolCall || isToolResult;

        const isExpanded = (isToolRelated && isLastMessage) || !!manuallyExpanded[msgKey];

        // Extract image and audio parts from tool results for separate rendering
        const toolResultImages: Array<{ src: string; alt: string; index: number }> = [];
        const toolResultAudios: Array<{ src: string; filename?: string; index: number }> = [];
        if (isToolResult && msg.toolResult && isToolResultContent(msg.toolResult)) {
          msg.toolResult.content.forEach((part, index) => {
            if (isImagePart(part)) {
              const src = resolveMediaSrc(part);
              
              if (src && isSafeMediaUrl(src)) {
                toolResultImages.push({
                  src,
                  alt: `Tool result image ${index + 1}`,
                  index
                });
              }
            } else if (isAudioPart(part)) {
              const src = resolveMediaSrc(part);
              
              if (src && isSafeAudioUrl(src)) {
                toolResultAudios.push({
                  src,
                  filename: part.filename,
                  index
                });
              }
            }
          });
        }

        const toggleManualExpansion = () => {
          if (isToolRelated) {
            setManuallyExpanded(prev => ({
              ...prev,
              [msgKey]: !prev[msgKey]
            }));
          }
        };

        const AvatarComponent = isUser ? User : Bot;

        const messageContainerClass = cn(
          isUser
            ? "grid w-full grid-cols-[1fr_auto] gap-x-2 items-start"
            : "grid w-full grid-cols-[auto_1fr] gap-x-2 items-start",
        );

        // Bubble styling: users and AI are speech bubbles; tools are full-width transient blocks
        const bubbleSpecificClass = cn(
          msg.role === 'tool'
            ? "w-full text-muted-foreground/70 bg-secondary border border-muted/30 rounded-md text-base"
            : isUser
            ? "p-3 rounded-xl shadow-sm w-fit max-w-[75%] bg-primary text-primary-foreground rounded-br-none text-base break-normal hyphens-none"
            : isAi
            ? "p-3 rounded-xl shadow-sm w-fit max-w-[90%] bg-card text-card-foreground border border-border rounded-bl-none text-base break-normal hyphens-none"
            : isSystem
            ? "p-3 shadow-none w-full bg-transparent text-xs text-muted-foreground italic text-center border-none"
            : "",
        );

        const contentWrapperClass = "flex flex-col gap-2";
        const timestampStr = formatTimestamp(msg.createdAt);

        const errorAnchoredHere = !!(activeError && activeError.anchorMessageId === msg.id);

        return (
          <div key={msgKey} className="w-full" data-role={msg.role} id={msg.id ? `message-${msg.id}` : undefined}>
            <div className={messageContainerClass}>
              {isAi && (
                <AvatarComponent className="h-7 w-7 mt-1 text-muted-foreground col-start-1" />
              )}
              {msg.role === 'tool' && (
                <Wrench className="h-7 w-7 p-1 mt-1 rounded-full border border-border text-muted-foreground col-start-1" />
              )}

              <div
                className={cn(
                  "flex flex-col group w-full",
                  isSystem
                    ? "col-span-2 items-center"
                    : isUser
                    ? "col-start-1 justify-self-end items-end"
                    : "col-start-2 justify-self-start items-start",
                )}
              >
                <div className={bubbleSpecificClass}>
                  <div className={contentWrapperClass}>
                  {/* Reasoning panel (assistant only) - display at top */}
                  {isAi && typeof msg.reasoning === 'string' && msg.reasoning.trim().length > 0 && (
                    <div className="mb-3 border border-orange-200/50 dark:border-orange-400/20 rounded-lg bg-gradient-to-br from-orange-50/30 to-amber-50/20 dark:from-orange-900/20 dark:to-amber-900/10">
                      <div className="px-3 py-2 border-b border-orange-200/30 dark:border-orange-400/20 bg-orange-100/50 dark:bg-orange-900/30 rounded-t-lg flex items-center justify-between">
                        <button
                          type="button"
                          className="flex items-center gap-2 text-xs font-medium text-orange-700 dark:text-orange-300 hover:text-orange-800 dark:hover:text-orange-200 transition-colors group"
                          onClick={() =>
                            setReasoningExpanded((prev) => ({ ...prev, [msg.id!]: !prev[msg.id!] }))
                          }
                        >
                          <Brain className="h-3.5 w-3.5" />
                          <span>AI Reasoning</span>
                          {(reasoningExpanded[msg.id!] ?? true) ? (
                            <ChevronUp className="h-3 w-3 group-hover:scale-110 transition-transform" />
                          ) : (
                            <ChevronDown className="h-3 w-3 group-hover:scale-110 transition-transform" />
                          )}
                        </button>
                        <div className="flex items-center gap-1">
                          <CopyButton
                            value={msg.reasoning}
                            tooltip="Copy reasoning"
                            copiedTooltip="Copied!"
                            className="opacity-70 hover:opacity-100 transition-opacity"
                          />
                          <SpeakButton
                            value={msg.reasoning}
                            tooltip="Speak reasoning"
                            stopTooltip="Stop"
                            className="opacity-70 hover:opacity-100 transition-opacity"
                          />
                        </div>
                      </div>
                      {(reasoningExpanded[msg.id!] ?? true) && (
                        <div className="px-3 py-2">
                          <pre className="whitespace-pre-wrap break-words text-xs text-orange-800/80 dark:text-orange-200/70 leading-relaxed font-mono">
                            {msg.reasoning}
                          </pre>
                        </div>
                      )}
                    </div>
                  )}
                  
                  {msg.toolName ? (
                    <div className="p-2 rounded border border-border bg-muted/30 hover:bg-muted/60 cursor-pointer w-full" onClick={toggleManualExpansion}>
                      <div className="flex items-center justify-between text-xs font-medium">
                        <span className="flex items-center">
                          {isExpanded ? (
                            <ChevronUp className="h-4 w-4 mr-2 text-primary" />
                          ) : (
                            <ChevronRight className="h-4 w-4 mr-2 text-primary" />
                          )}
                          Tool: {msg.toolName}
                        </span>
                        {msg.toolResult ? (
                          isToolResultError(msg.toolResult) ? (
                            <AlertTriangle className="mx-2 h-4 w-4 text-red-500" />
                          ) : (
                            <CheckCircle className="mx-2 h-4 w-4 text-green-500" />
                          )
                        ) : (
                          <Loader2 className="mx-2 h-4 w-4 animate-spin text-muted-foreground" />
                        )}
                      </div>
                      {isExpanded && (
                        <div className="mt-2 space-y-2">
                          <div>
                            <p className="text-xs font-medium">Arguments:</p>
                            <pre className="whitespace-pre-wrap break-words overflow-auto bg-background/50 p-2 rounded text-xs text-muted-foreground">
                              {JSON.stringify(msg.toolArgs, null, 2)}
                            </pre>
                          </div>
                          {msg.toolResult && (
                            <div>
                              <div className="text-xs font-medium flex items-center justify-between" onClick={(e) => e.stopPropagation()}>
                                <span>Result:</span>
                                <div className="flex items-center gap-1">
                                  <CopyButton
                                    value={getToolResultCopyText(msg.toolResult)}
                                    tooltip="Copy result"
                                    copiedTooltip="Copied!"
                                    className="opacity-70 hover:opacity-100 transition-opacity"
                                  />
                                  <SpeakButton
                                    value={getToolResultCopyText(msg.toolResult)}
                                    tooltip="Speak result"
                                    stopTooltip="Stop"
                                    className="opacity-70 hover:opacity-100 transition-opacity"
                                  />
                                </div>
                              </div>
                              {isToolResultError(msg.toolResult) ? (
                                <pre className="whitespace-pre-wrap break-words overflow-auto bg-red-100 text-red-700 p-2 rounded text-xs">
                                  {typeof msg.toolResult.error === 'object'
                                    ? JSON.stringify(msg.toolResult.error, null, 2)
                                    : String(msg.toolResult.error)}
                                </pre>
                              ) : isToolResultContent(msg.toolResult) ? (
                                msg.toolResult.content.map((part, index) => {
                                  // Skip image and audio parts as they will be rendered separately
                                  if (isImagePart(part) || isAudioPart(part)) {
                                    return null;
                                  }
                                  if (isTextPart(part)) {
                                    return (
                                      <pre key={index} className="whitespace-pre-wrap break-words overflow-auto bg-background/50 p-2 rounded text-xs text-muted-foreground my-1">
                                        {part.text}
                                      </pre>
                                    );
                                  }
                                  if (isFilePart(part)) {
                                    return (
                                      <div key={index} className="my-1 flex items-center gap-2 p-2 rounded border border-border bg-muted/50">
                                        <FileAudio className="h-4 w-4 text-muted-foreground" />
                                        <span className="text-xs text-muted-foreground">
                                          {part.filename || 'File attachment'} ({part.mimeType})
                                        </span>
                                      </div>
                                    );
                                  }
                                  return (
                                    <pre key={index} className="whitespace-pre-wrap break-words overflow-auto bg-background/50 p-2 rounded text-xs text-muted-foreground my-1">
                                      {typeof part === 'object' ? JSON.stringify(part, null, 2) : String(part)}
                                    </pre>
                                  );
                                })
                              ) : (
                                <pre className="whitespace-pre-wrap break-words overflow-auto bg-background/50 p-2 rounded text-xs text-muted-foreground">
                                  {typeof msg.toolResult === 'string' && msg.toolResult.startsWith('data:image') 
                                    ? (isValidDataUri(msg.toolResult) ? <img src={msg.toolResult} alt="Tool result image" className="my-1 max-h-48 w-auto rounded border border-border" /> : 'Invalid image data')
                                    : typeof msg.toolResult === 'object' ? JSON.stringify(msg.toolResult, null, 2) : String(msg.toolResult)}
                                </pre>
                              )}
                            </div>
                          )}
                        </div>
                      )}
                    </div>
                  ) : (
                    <>
                      {typeof msg.content === 'string' && msg.content.trim() !== '' && (
                        <div className="relative">
                          {isUser ? (
                            <p className="text-base whitespace-pre-line break-normal">
                              {msg.content}
                            </p>
                          ) : (
                            <MarkdownText>{msg.content}</MarkdownText>
                          )}
                        </div>
                      )}

                      {msg.content && typeof msg.content === 'object' && !Array.isArray(msg.content) && (
                        <pre className="whitespace-pre-wrap break-words overflow-auto bg-background/50 p-2 rounded text-xs text-muted-foreground">
                          {JSON.stringify(msg.content, null, 2)}
                        </pre>
                      )}

                      {Array.isArray(msg.content) && msg.content.map((part, partIdx) => {
                        const partKey = `${msgKey}-part-${partIdx}`;
                        if (part.type === 'text') {
                          return (
                            <div key={partKey} className="relative">
                              {isUser ? (
                                <p className="text-base whitespace-pre-line break-normal">
                                  {(part as TextPart).text}
                                </p>
                              ) : (
                                <MarkdownText>{(part as TextPart).text}</MarkdownText>
                              )}
                            </div>
                          );
                        }
                        if (isFilePart(part)) {
                          const filePart = part;
                          if (filePart.mimeType.startsWith('audio/')) {
                            const src = `data:${filePart.mimeType};base64,${filePart.data}`;
                            return (
                              <div key={partKey} className="my-2 flex items-center gap-2 p-3 rounded-lg border border-border bg-muted/50">
                                <FileAudio className="h-5 w-5 text-muted-foreground" />
                                <audio 
                                  controls 
                                  src={src} 
                                  className="flex-1 h-8"
                                />
                                {filePart.filename && (
                                  <span className="text-sm text-muted-foreground truncate max-w-[120px]">
                                    {filePart.filename}
                                  </span>
                                )}
                              </div>
                            );
                          } else {
                            // Non-audio files (PDFs, etc.)
                            return (
                              <div key={partKey} className="my-2 flex items-center gap-2 p-3 rounded-lg border border-border bg-muted/50">
                                <File className="h-5 w-5 text-muted-foreground" />
                                <span className="text-sm font-medium">
                                  {filePart.filename || `${filePart.mimeType} file`}
                                </span>
                                <span className="text-xs text-muted-foreground">
                                  {filePart.mimeType}
                                </span>
                              </div>
                            );
                          }
                        }
                        return null;
                      })}
                      {isSystem && !msg.content && (
                        <p className="italic">System message</p>
                      )}
                    </>
                  )}
                  {/* Display imageData attachments if not already in content array */}
                  {msg.imageData && !Array.isArray(msg.content) && (
                    (() => {
                      const src = `data:${msg.imageData.mimeType};base64,${msg.imageData.base64}`;
                      if (!isValidDataUri(src)) {
                        return null;
                      }
                      return (
                        <img
                          src={src}
                          alt="attachment"
                          className="mt-2 max-h-60 w-full rounded-lg border border-border object-contain"
                        />
                      );
                    })()
                  )}
                  {/* Display fileData attachments if not already in content array */}
                  {msg.fileData && !Array.isArray(msg.content) && (
                    <div className="mt-2">
                      {msg.fileData.mimeType.startsWith('audio/') ? (
                         <div className="flex items-center gap-2 p-3 rounded-lg border border-border bg-muted/50">
                           <FileAudio className="h-5 w-5 text-muted-foreground" />
                           <audio 
                             controls 
                             src={`data:${msg.fileData.mimeType};base64,${msg.fileData.base64}`} 
                             className="flex-1 h-8"
                           />
                           {msg.fileData.filename && (
                             <span className="text-sm text-muted-foreground truncate max-w-[120px]">
                               {msg.fileData.filename}
                             </span>
                           )}
                         </div>
                       ) : (
                         <div className="flex items-center gap-2 p-3 rounded-lg border border-border bg-muted/50">
                           <File className="h-5 w-5 text-muted-foreground" />
                           <span className="text-sm font-medium">
                             {msg.fileData.filename || `${msg.fileData.mimeType} file`}
                           </span>
                           <span className="text-xs text-muted-foreground">
                             {msg.fileData.mimeType}
                           </span>
                         </div>
                       )}
                     </div>
                   )}
                </div>
              </div>
              {!isSystem && !isToolRelated && (
                <div className="text-xs text-muted-foreground mt-1 px-1 flex items-center justify-between">
                  <div className="flex items-center gap-2">
                    <span>{timestampStr}</span>
                  {isAi && msg.tokenUsage?.totalTokens !== undefined && (
                    <Tooltip>
                      <TooltipTrigger asChild>
                        <span className="inline-flex items-center gap-1 px-2 py-0.5 rounded-full bg-muted/50 text-xs cursor-default">
                          <span className="w-1.5 h-1.5 rounded-full bg-green-500"></span>
                          {msg.tokenUsage.totalTokens} tokens
                        </span>
                      </TooltipTrigger>
                      <TooltipContent>
                        <div className="flex flex-col gap-0.5">
                          {msg.tokenUsage.inputTokens !== undefined && (
                            <div>Input: {msg.tokenUsage.inputTokens}</div>
                          )}
                          {msg.tokenUsage.outputTokens !== undefined && (
                            <div>Output: {msg.tokenUsage.outputTokens}</div>
                          )}
                          {msg.tokenUsage.reasoningTokens !== undefined && (
                            <div>Reasoning: {msg.tokenUsage.reasoningTokens}</div>
                          )}
                          <div className="font-medium mt-0.5">Total: {msg.tokenUsage.totalTokens}</div>
                        </div>
                      </TooltipContent>
                    </Tooltip>
                  )}
                  {isAi && msg.model && (
                    <span className="inline-flex items-center gap-1 px-2 py-0.5 rounded-full bg-muted/30 text-xs">
                      {msg.model}
                    </span>
                  )}
                  {/* {msg.sessionId && (
                    <span className="inline-flex items-center gap-1 px-1.5 py-0.5 rounded text-xs font-mono bg-muted/20">
                      {msg.sessionId.slice(0, 8)}
                    </span>
                  )} */}
                  </div>
                  {/* Speak + Copy controls for user and AI messages */}
                  {(isAi || isUser) && (
                    <div className="flex items-center gap-1">
                      <CopyButton
                        value={getPlainTextFromMessage(msg)}
                        tooltip="Copy message"
                        copiedTooltip="Copied!"
                        className="opacity-70 hover:opacity-100 transition-opacity"
                      />
                      <SpeakButton
                        value={getPlainTextFromMessage(msg)}
                        tooltip="Speak"
                        stopTooltip="Stop"
                        className="opacity-70 hover:opacity-100 transition-opacity"
                      />
                    </div>
                  )}
                </div>
              )}
              </div>
              
              {isUser && (
                <AvatarComponent className="h-7 w-7 mt-1 text-muted-foreground col-start-2" />
              )}
            </div>
            {/* Render tool result images as separate message bubbles */}
            {toolResultImages.map((image, imageIndex) => (
              <div key={`${msgKey}-image-${imageIndex}`} className="w-full mt-2">
                <div className="flex items-end w-full justify-start">
                  <ImageIcon className="h-7 w-7 mr-2 mb-1 text-muted-foreground self-start flex-shrink-0" />
                  <div className="flex flex-col items-start">
                    <div className="p-3 rounded-xl shadow-sm max-w-[75%] bg-card text-card-foreground border border-border rounded-bl-none text-sm">
                      <div className="flex flex-col gap-2">
                        <div className="flex items-center gap-2 text-xs text-muted-foreground">
                          <ImageIcon className="h-3 w-3" />
                          <span>Tool Result Image</span>
                        </div>
                        <div className="relative group cursor-pointer" onClick={() => openImageModal(image.src, image.alt)}>
                          <img
                            src={image.src}
                            alt={image.alt}
                            className="max-h-80 w-auto rounded border border-border object-contain transition-transform group-hover:scale-[1.02]"
                          />
                          <div className="absolute inset-0 bg-black/0 group-hover:bg-black/10 transition-colors rounded border border-border flex items-center justify-center">
                            <ZoomIn className="h-8 w-8 text-white opacity-0 group-hover:opacity-100 transition-opacity drop-shadow-lg" />
                          </div>
                        </div>
                      </div>
                    </div>
                    <div className="text-xs text-muted-foreground mt-1 px-1">
                      <span>{timestampStr}</span>
                    </div>
                  </div>
                </div>
              </div>
            ))}
            
            {/* Render tool result audio as separate message bubbles */}
            {toolResultAudios.map((audio, audioIndex) => (
              <div key={`${msgKey}-audio-${audioIndex}`} className="w-full mt-2">
                <div className="flex items-end w-full justify-start">
                  <Volume2 className="h-7 w-7 mr-2 mb-1 text-muted-foreground self-start flex-shrink-0" />
                  <div className="flex flex-col items-start">
                    <div className="p-3 rounded-xl shadow-sm max-w-[75%] bg-card text-card-foreground border border-border rounded-bl-none text-sm overflow-hidden">
                      <div className="flex flex-col gap-2 min-w-0">
                        <div className="flex items-center gap-2 text-xs text-muted-foreground">
                          <Volume2 className="h-3 w-3" />
                          <span>Tool Result Audio</span>
                        </div>
                        <div className="flex flex-col gap-2 p-2 rounded border border-border bg-muted/30 min-w-0 audio-controls-container">
                          <div className="flex items-center gap-2 min-w-0">
                            <FileAudio className="h-4 w-4 text-muted-foreground flex-shrink-0" />
                            <audio 
                              controls 
                              src={audio.src} 
                              className="flex-1 min-w-0"
                            />
                          </div>
                          {audio.filename && (
                            <div className="flex items-center gap-2 min-w-0">
                              <span className="text-xs text-muted-foreground truncate">
                                {audio.filename}
                              </span>
                            </div>
                          )}
                        </div>
                      </div>
                    </div>
                    <div className="text-xs text-muted-foreground mt-1 px-1">
                      <span>{timestampStr}</span>
                    </div>
                  </div>
                </div>
              </div>
            ))}
            {errorAnchoredHere && (
              <div className="mt-2 ml-12 mr-4">{/* indent to align under bubbles */}
                <ErrorBanner error={activeError!} onDismiss={onDismissError || (() => {})} />
              </div>
            )}
          </div>
        );
      })}
      <div key="end-anchor" ref={endRef} className="h-px" />
      
      {/* Image Modal */}
      {imageModal.isOpen && (
        <div className="fixed inset-0 z-50 flex items-center justify-center bg-black/80 backdrop-blur-sm">
          <div className="relative max-w-[90vw] max-h-[90vh] bg-background rounded-lg shadow-2xl border border-border">
            {/* Header */}
            <div className="flex items-center justify-between p-4 border-b border-border">
              <h3 className="text-lg font-semibold">Tool Result Image</h3>
              <button
                onClick={closeImageModal}
                className="p-2 hover:bg-muted rounded-md transition-colors"
                aria-label="Close modal"
              >
                <X className="h-5 w-5" />
              </button>
            </div>
            
            {/* Image Container */}
            <div className="p-4 flex items-center justify-center">
              <img
                src={imageModal.src}
                alt={imageModal.alt}
                className="max-w-full max-h-[70vh] object-contain rounded"
              />
            </div>
            
            {/* Footer */}
            <div className="p-4 border-t border-border text-sm text-muted-foreground">
              <p>{imageModal.alt}</p>
            </div>
          </div>
        </div>
      )}
    </div>
  );
} <|MERGE_RESOLUTION|>--- conflicted
+++ resolved
@@ -15,16 +15,12 @@
     ToolResult
 } from './hooks/useChat';
 import ErrorBanner from './ErrorBanner';
-<<<<<<< HEAD
-import { User, Bot, ChevronsRight, ChevronUp, Loader2, CheckCircle, ChevronRight, Wrench, AlertTriangle, Image as ImageIcon, Info, File, FileAudio, Copy, ChevronDown, Brain, Check as CheckIcon } from 'lucide-react';
+import { User, Bot, ChevronsRight, ChevronUp, Loader2, CheckCircle, ChevronRight, Wrench, AlertTriangle, Image as ImageIcon, Info, File, FileAudio, Copy, ChevronDown, Brain, Check as CheckIcon, X, ZoomIn, Volume2 } from 'lucide-react';
 import { Tooltip, TooltipTrigger, TooltipContent } from './ui/tooltip';
 import { MarkdownText } from './ui/markdown-text';
 import { TooltipIconButton } from './ui/tooltip-icon-button';
 import { CopyButton } from './ui/copy-button';
 import { SpeakButton } from './ui/speak-button';
-=======
-import { User, Bot, ChevronUp, Loader2, CheckCircle, ChevronRight, Wrench, AlertTriangle, Image as ImageIcon, File, FileAudio, X, ZoomIn, Volume2 } from 'lucide-react';
->>>>>>> 4543b05b
 
 interface MessageListProps {
   messages: Message[];
@@ -50,13 +46,6 @@
   return dataUriRegex.test(src);
 }
 
-<<<<<<< HEAD
-export default function MessageList({ messages, activeError, onDismissError, outerRef }: MessageListProps) {
-  const endRef = useRef<HTMLDivElement>(null);
-  const [manuallyExpanded, setManuallyExpanded] = useState<Record<string, boolean>>({});
-  const [reasoningExpanded, setReasoningExpanded] = useState<Record<string, boolean>>({});
-  const [copiedMessageId, setCopiedMessageId] = useState<string | null>(null);
-=======
 // Helper to validate safe HTTP/HTTPS URLs for media
 function isSafeHttpUrl(src: string): boolean {
   try {
@@ -96,9 +85,11 @@
   return typeof urlSrc === 'string' ? urlSrc : '';
 }
 
-export default function MessageList({ messages, activeError, onDismissError }: MessageListProps) {
+export default function MessageList({ messages, activeError, onDismissError, outerRef }: MessageListProps) {
   const endRef = useRef<HTMLDivElement>(null);
   const [manuallyExpanded, setManuallyExpanded] = useState<Record<string, boolean>>({});
+  const [reasoningExpanded, setReasoningExpanded] = useState<Record<string, boolean>>({});
+  const [copiedMessageId, setCopiedMessageId] = useState<string | null>(null);
   const scrollAreaRef = useRef<HTMLDivElement>(null);
   const [imageModal, setImageModal] = useState<{ isOpen: boolean; src: string; alt: string }>({
     isOpen: false,
@@ -136,7 +127,6 @@
   const closeImageModal = () => {
     setImageModal({ isOpen: false, src: '', alt: '' });
   };
->>>>>>> 4543b05b
 
   // NOTE: Autoscroll is now delegated to the parent (ChatApp) which
   // observes size changes and maintains isAtBottom state.
