import { z } from 'zod';
import {
    getSupportedProviders,
    getSupportedModels,
    isValidProviderModel,
    getMaxTokensForModel,
} from '../ai/llm/registry.js';

// (agent card overrides are now represented as Partial<AgentCard> and processed via AgentCardSchema)

export const AgentCardSchema = z
    .object({
        name: z.string(), // No default, must be provided by context
        description: z
            .string()
            .default(
                'Alfred is an AI assistant capable of chat and task delegation, accessible via multiple protocols.'
            ),
        url: z.string().url(), // No default, must be provided by context
        provider: z
            .object({
                organization: z.string(),
                url: z.string().url(),
            })
            .optional(), // Remains optional, undefined if not provided
        version: z.string(), // No default, must be provided by context
        documentationUrl: z.string().url().optional(), // Remains optional, undefined if not provided
        capabilities: z
            .object({
                streaming: z.boolean().optional().default(true),
                pushNotifications: z.boolean().optional(), // Default is context-dependent (webSubscriber)
                stateTransitionHistory: z.boolean().optional().default(false),
            })
            .strict()
            .default({}), // Add default for the capabilities object itself
        authentication: z
            .object({
                schemes: z.array(z.string()).default([]),
                credentials: z.string().optional(), // Remains optional
            })
            .strict()
            .default({}), // Add default for the authentication object itself
        defaultInputModes: z.array(z.string()).default(['application/json', 'text/plain']),
        defaultOutputModes: z
            .array(z.string())
            .default(['application/json', 'text/event-stream', 'text/plain']),
        skills: z
            .array(
                z.object({
                    id: z.string(),
                    name: z.string(),
                    description: z.string(),
                    tags: z.array(z.string()),
                    examples: z.array(z.string()).optional(),
                    inputModes: z.array(z.string()).optional().default(['text/plain']),
                    outputModes: z.array(z.string()).optional().default(['text/plain']),
                })
            )
            .default([
                {
                    id: 'chat_with_agent',
                    name: 'chat_with_agent',
                    description: 'Allows you to chat with an AI agent. Send a message to interact.',
                    tags: ['chat', 'AI', 'assistant', 'mcp', 'natural language'],
                    examples: [
                        `Send a JSON-RPC request to /mcp with method: "chat_with_agent" and params: {"message":"Your query..."}`,
                        'Alternatively, use a compatible MCP client library.',
                    ],
                    // inputModes and outputModes will use their own defaults if not specified here
                },
            ]),
    })
    .strict();

// Define a base schema for common fields
const BaseContributorSchema = z
    .object({
        id: z.string().describe('Unique identifier for the contributor'),
        priority: z
            .number()
            .int()
            .nonnegative()
            .describe('Execution priority of the contributor (lower numbers run first)'),
        enabled: z
            .boolean()
            .optional()
            .default(true)
            .describe('Whether this contributor is currently active'),
    })
    .strict();

// Schema for 'static' contributors - only includes relevant fields
const StaticContributorSchema = BaseContributorSchema.extend({
    type: z.literal('static'),
    content: z.string().describe("Static content for the contributor (REQUIRED for 'static')"),
    // No 'source' field here, as it's not relevant to static contributors
}).strict();

// Schema for 'dynamic' contributors - only includes relevant fields
const DynamicContributorSchema = BaseContributorSchema.extend({
    type: z.literal('dynamic'),
    source: z.string().describe("Source identifier for dynamic content (REQUIRED for 'dynamic')"),
    // No 'content' field here, as it's not relevant to dynamic contributors (source provides the content)
}).strict();

export const ContributorConfigSchema = z
    .discriminatedUnion(
        'type', // The field to discriminate on
        [StaticContributorSchema, DynamicContributorSchema],
        {
            // Optional: Custom error message for invalid discriminator
            errorMap: (issue, ctx) => {
                if (issue.code === z.ZodIssueCode.invalid_union_discriminator) {
                    return { message: `Invalid contributor type. Expected 'static' or 'dynamic'.` };
                }
                return { message: ctx.defaultError };
            },
        }
    )
    .describe(
        "Configuration for a system prompt contributor. Type 'static' requires 'content', type 'dynamic' requires 'source'."
    );

export type ContributorConfig = z.infer<typeof ContributorConfigSchema>;

export const SystemPromptConfigSchema = z.object({
    contributors: z
        .array(ContributorConfigSchema)
        .min(1)
        .describe('An array of contributor configurations that make up the system prompt'),
});

export type SystemPromptConfig = z.infer<typeof SystemPromptConfigSchema>;

export const LLMConfigSchema = z
    .object({
        provider: z
            .string()
            .nonempty()
            .describe("The LLM provider (e.g., 'openai', 'anthropic', 'google', 'groq')"),
        model: z.string().nonempty().describe('The specific model name for the selected provider'),
        systemPrompt: z
            .union([z.string(), SystemPromptConfigSchema])
            .describe(
                'The system prompt content as a string, or a structured system prompt configuration'
            ),
        apiKey: z
            .string()
            .min(1)
            .describe(
                'API key for the LLM provider (can also be set via environment variables using $VAR syntax)'
            ),
        maxIterations: z
            .number()
            .int()
            .positive()
            .optional()
            .default(50)
            .describe(
                'Maximum number of iterations for agentic loops or chained LLM calls, defaults to 50'
            ),
        providerOptions: z
            .record(z.any())
            .optional()
            .default({})
            .describe(
                'Additional, provider-specific options (e.g., temperature, top_p), defaults to an empty object'
            ),
        router: z
            .enum(['vercel', 'in-built'])
            .optional()
            .default('vercel')
            .describe('LLM router to use (vercel or in-built), defaults to vercel'),
        baseURL: z
            .string()
            .url()
            .optional()
            .describe(
                'Base URL for the LLM provider (e.g., https://api.openai.com/v1, https://api.anthropic.com/v1). \nCurrently only supported for OpenAI.'
            ),
        maxTokens: z
            .number()
            .int()
            .positive()
            .optional()
            .describe(
                'Maximum number of tokens to use for the LLM, required for unknown models, calculated internally for known models'
            ),
    })
    .superRefine((data, ctx) => {
        const providerLower = data.provider?.toLowerCase();
        const baseURLIsSet = data.baseURL != null && data.baseURL.trim() !== '';
        const maxTokensIsSet = data.maxTokens != null;

        // Provider must be one of the supported list
        const supportedProvidersList = getSupportedProviders();
        if (!supportedProvidersList.includes(providerLower)) {
            ctx.addIssue({
                code: z.ZodIssueCode.custom,
                path: ['provider'],
                message: `Provider '${data.provider}' is not supported. Supported: ${supportedProvidersList.join(', ')}`,
            });
        }

        // When user provides a custom baseURL
        if (baseURLIsSet) {
            // 1. Provider must be set to 'openai'
            if (providerLower !== 'openai') {
                ctx.addIssue({
                    code: z.ZodIssueCode.custom,
                    path: ['provider'],
                    message: "If 'baseURL' is provided, provider must be set to 'openai'",
                });
            }
        }
        // If no base URL
        else {
            // 1. Model must be valid for the provider
            if (supportedProvidersList.includes(providerLower)) {
                const supportedModelsList = getSupportedModels(providerLower);
                if (!isValidProviderModel(providerLower, data.model)) {
                    ctx.addIssue({
                        code: z.ZodIssueCode.custom,
                        path: ['model'],
                        message: `Model '${data.model}' is not supported for provider '${data.provider}'. Supported: ${supportedModelsList.join(', ')}`,
                    });
                }
            }
            // 2. maxTokens must be within the model's limit
            if (maxTokensIsSet) {
                try {
                    const registryMaxTokens = getMaxTokensForModel(providerLower, data.model);
<<<<<<< HEAD
                    if (data.maxTokens! > registryMaxTokens) {
=======
                    if (data.maxTokens != null && data.maxTokens > registryMaxTokens) {
>>>>>>> be549473
                        ctx.addIssue({
                            code: z.ZodIssueCode.custom,
                            path: ['maxTokens'],
                            message: `Max tokens for model '${data.model}' is ${registryMaxTokens}. You provided ${data.maxTokens}`,
                        });
                    }
                } catch (error: any) {
                    // Handle ProviderNotFoundError and ModelNotFoundError specifically
                    if (
                        error.name === 'ProviderNotFoundError' ||
                        error.name === 'ModelNotFoundError'
                    ) {
                        // This scenario should ideally be caught by the earlier provider/model validation checks.
                        // However, if it still occurs, add an issue.
                        // We might not have supportedModelsList here if provider was invalid.
                        ctx.addIssue({
                            code: z.ZodIssueCode.custom,
                            path: ['model'], // Or ['provider', 'model']
                            message: error.message, // The message from our custom error
                        });
                    } else {
                        // For any other unexpected error, rethrow or handle as a generic validation issue
                        ctx.addIssue({
                            code: z.ZodIssueCode.custom,
                            path: [], // General error
                            message: `An unexpected error occurred while validating maxTokens: ${error.message}`,
                        });
                    }
                }
            }
        }
    });

export type LLMConfig = z.infer<typeof LLMConfigSchema>;

export const StdioServerConfigSchema = z.object({
    type: z.literal('stdio'),
    command: z.string().describe("The shell command to launch the server (e.g., 'node')"),
    args: z.array(z.string()).describe("Array of arguments for the command (e.g., ['script.js'])"),
    env: z
        .record(z.string())
        .optional()
        .default({})
        .describe(
            'Optional environment variables for the server process, defaults to an empty object'
        ),
    timeout: z
        .number()
        .int()
        .positive()
        .optional()
        .default(30000)
        .describe('Timeout in milliseconds for the server connection, defaults to 30000ms'),
});
export type StdioServerConfig = z.infer<typeof StdioServerConfigSchema>;

export const SseServerConfigSchema = z.object({
    type: z.literal('sse'),
    url: z.string().url().describe('URL for the SSE server endpoint'),
    headers: z
        .record(z.string())
        .optional()
        .default({})
        .describe('Optional headers for the SSE connection, defaults to an empty object'),
    timeout: z
        .number()
        .int()
        .positive()
        .optional()
        .default(30000)
        .describe('Timeout in milliseconds for the server connection, defaults to 30000ms'),
});
export type SseServerConfig = z.infer<typeof SseServerConfigSchema>;

export const HttpServerConfigSchema = z.object({
    type: z.literal('http'),
    baseUrl: z.string().url().describe('Base URL for the HTTP server'),
    headers: z
        .record(z.string())
        .optional()
        .default({})
        .describe('Optional headers for HTTP requests, defaults to an empty object'),
    timeout: z
        .number()
        .int()
        .positive()
        .optional()
        .default(30000)
        .describe('Timeout in milliseconds for HTTP requests, defaults to 30000ms'),
});
export type HttpServerConfig = z.infer<typeof HttpServerConfigSchema>;

export const McpServerConfigSchema = z
    .union([StdioServerConfigSchema, SseServerConfigSchema, HttpServerConfigSchema])
    .describe('Configuration for an MCP server connection (can be stdio, sse, or http)');
export type McpServerConfig = z.infer<typeof McpServerConfigSchema>;

export const ServerConfigsSchema = z
    .record(McpServerConfigSchema)
    .refine((obj) => Object.keys(obj).length > 0, {
        message: 'At least one MCP server configuration is required.',
    })
    .describe('A dictionary of server configurations, keyed by server name');
export type ServerConfigs = z.infer<typeof ServerConfigsSchema>;

export const AgentConfigSchema = z
    .object({
        agentCard: AgentCardSchema.describe('Configuration for the agent card').optional(),
        mcpServers: ServerConfigsSchema.describe(
            'Configurations for MCP (Multi-Capability Peer) servers used by the agent'
        ),
        llm: LLMConfigSchema.describe('Core LLM configuration for the agent'),
        storage: z
            .object({
                history: z
                    .object({
                        provider: z.enum(['memory', 'file']).default('memory'),
                        options: z.record(z.any()).optional(),
                    })
                    .optional()
                    .default({ provider: 'memory' }),
                allowedTools: z
                    .object({
                        provider: z.enum(['memory']).default('memory'),
                        options: z.record(z.any()).optional(),
                    })
                    .optional()
                    .default({ provider: 'memory' }),
                userInfo: z
                    .object({
                        provider: z.enum(['memory']).default('memory'),
                        options: z.record(z.any()).optional(),
                    })
                    .optional()
                    .default({ provider: 'memory' }),
                toolCache: z
                    .object({
                        provider: z.enum(['memory']).default('memory'),
                        options: z.record(z.any()).optional(),
                    })
                    .optional()
                    .default({ provider: 'memory' }),
            })
            .optional()
            .default({
                history: { provider: 'memory' },
                allowedTools: { provider: 'memory' },
                userInfo: { provider: 'memory' },
                toolCache: { provider: 'memory' },
            }),
        sessions: z
            .object({
                maxSessions: z
                    .number()
                    .int()
                    .positive()
                    .optional()
                    .default(100)
                    .describe('Maximum number of concurrent sessions allowed, defaults to 100'),
                sessionTTL: z
                    .number()
                    .int()
                    .positive()
                    .optional()
                    .default(3600000)
                    .describe(
                        'Session time-to-live in milliseconds, defaults to 3600000ms (1 hour)'
                    ),
            })
            .optional()
            .default({
                maxSessions: 100,
                sessionTTL: 3600000,
            })
            .describe('Session management configuration'),
    })
    .describe('Main configuration for an agent, including its LLM and server connections');

export type AgentConfig = z.infer<typeof AgentConfigSchema>;<|MERGE_RESOLUTION|>--- conflicted
+++ resolved
@@ -230,11 +230,7 @@
             if (maxTokensIsSet) {
                 try {
                     const registryMaxTokens = getMaxTokensForModel(providerLower, data.model);
-<<<<<<< HEAD
-                    if (data.maxTokens! > registryMaxTokens) {
-=======
                     if (data.maxTokens != null && data.maxTokens > registryMaxTokens) {
->>>>>>> be549473
                         ctx.addIssue({
                             code: z.ZodIssueCode.custom,
                             path: ['maxTokens'],
