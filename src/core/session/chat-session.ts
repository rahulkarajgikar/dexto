import { createDatabaseHistoryProvider } from './history/factory.js';
<<<<<<< HEAD
import { createContextManager } from '../context/factory.js';
import { createLLMService } from '../llm/services/factory.js';
import { createTokenizer } from '../llm/tokenizer/factory.js';
import { createMessageFormatter } from '@core/llm/formatters/factory.js';
import { getEffectiveMaxInputTokens } from '../llm/registry.js';
import type { ContextManager } from '@core/context/index.js';
=======
import { createLLMService } from '../llm/services/factory.js';
import type { ContextManager } from '@core/context/index.js';
import type { IConversationHistoryProvider } from './history/types.js';
import type { InternalMessage } from '@core/context/types.js';
>>>>>>> c7ed0235
import type { ILLMService } from '../llm/services/types.js';
import type { PromptManager } from '../systemPrompt/manager.js';
import type { ToolManager } from '../tools/tool-manager.js';
import type { ValidatedLLMConfig } from '@core/llm/schemas.js';
import type { AgentStateManager } from '../config/agent-state-manager.js';
import type { StorageBackends } from '../storage/backend/types.js';
import {
    SessionEventBus,
    AgentEventBus,
    SessionEventNames,
    SessionEventName,
} from '../events/index.js';
import { logger } from '../logger/index.js';

/**
 * Represents an isolated conversation session within a Dexto agent.
 *
 * ChatSession provides session-level isolation for conversations, allowing multiple
 * independent chat contexts to exist within a single DextoAgent instance. Each session
 * maintains its own conversation history, message management, and event handling.
 *
 * ## Architecture
 *
 * The ChatSession acts as a lightweight wrapper around core Dexto services, providing
 * session-specific instances of:
 * - **ContextManager**: Handles conversation history and message formatting
 * - **LLMService**: Manages AI model interactions and tool execution
 * - **TypedEventEmitter**: Provides session-scoped event handling
 *
 * ## Event Handling
 *
 * Each session has its own event bus that emits standard Dexto events:
 * - `llmservice:*` events (thinking, toolCall, response, etc.)
 *
 * Session events are forwarded to the global agent event bus with session prefixes.
 *
 * ## Usage Example
 *
 * ```typescript
 * // Create a new session
 * const session = agent.createSession('user-123');
 *
 * // Listen for session events
 * session.eventBus.on('llmservice:response', (payload) => {
 *   console.log('Session response:', payload.content);
 * });
 *
 * // Run a conversation turn
 * const response = await session.run('Hello, how are you?');
 *
 * // Reset session history
 * await session.reset();
 * ```
 *
 * @see {@link SessionManager} for session lifecycle management
 * @see {@link ContextManager} for conversation history management
 * @see {@link ILLMService} for AI model interaction interface
 */
export class ChatSession {
    /**
     * Session-scoped event emitter for handling conversation events.
     *
     * This is a session-local SessionEventBus instance that forwards events
     * to the global agent event bus.
     *
     * Events emitted include:
     * - `llmservice:thinking` - AI model is processing
     * - `llmservice:toolCall` - Tool execution requested
     * - `llmservice:response` - Final response generated
     */
    public readonly eventBus: SessionEventBus;

    /**
     * History provider that persists conversation messages.
     * Shared across LLM switches to maintain conversation continuity.
     */
    private historyProvider!: IConversationHistoryProvider;

    /**
     * Handles AI model interactions, tool execution, and response generation for this session.
     *
     * Each session has its own LLMService instance that uses the session's
     * ContextManager and event bus.
     */
    private llmService!: ILLMService;

    /**
     * Map of event forwarder functions for cleanup.
     * Stores the bound functions so they can be removed from the event bus.
     */
    private forwarders: Map<SessionEventName, (payload?: any) => void> = new Map();

    /**
     * Creates a new ChatSession instance.
     *
     * Each session creates its own isolated services:
     * - ConversationHistoryProvider (with session-specific storage, shared across LLM switches)
     * - LLMService (creates its own properly-typed ContextManager internally)
     * - SessionEventBus (session-local event handling with forwarding)
     *
     * @param services - The shared services from the agent (state manager, prompt, client managers, etc.)
     * @param id - Unique identifier for this session
     */
    constructor(
        private services: {
            stateManager: AgentStateManager;
            promptManager: PromptManager;
            toolManager: ToolManager;
            agentEventBus: AgentEventBus;
            storage: StorageBackends;
        },
        public readonly id: string
    ) {
        // Create session-specific event bus
        this.eventBus = new SessionEventBus();

        // Set up event forwarding to agent's global bus
        this.setupEventForwarding();

        // Services will be initialized in init() method due to async requirements
        logger.debug(`ChatSession ${this.id}: Created, awaiting initialization`);
    }

    /**
     * Initialize the session services asynchronously.
     * This must be called after construction to set up the storage-backed services.
     */
    public async init(): Promise<void> {
        await this.initializeServices();
    }

    /**
     * Sets up event forwarding from session bus to global agent bus.
     *
     * All session events are automatically forwarded to the global bus with the same
     * event names, but with session context added to the payload. This allows the app
     * layer to continue listening to standard events while having access to session
     * information when needed.
     */
    private setupEventForwarding(): void {
        // Forward each session event type to the agent bus with session context
        SessionEventNames.forEach((eventName) => {
            const forwarder = (payload?: any) => {
                // Create payload with sessionId - handle both void and object payloads
                const payloadWithSession =
                    payload && typeof payload === 'object'
                        ? { ...payload, sessionId: this.id }
                        : { sessionId: this.id };
                logger.silly(
                    `Forwarding session event ${eventName} to agent bus with session context: ${JSON.stringify(payloadWithSession, null, 2)}`
                );
                // Forward to agent bus with session context
                this.services.agentEventBus.emit(eventName as any, payloadWithSession);
            };

            // Store the forwarder function for later cleanup
            this.forwarders.set(eventName, forwarder);

            // Attach the forwarder to the session event bus
            this.eventBus.on(eventName, forwarder);
        });
    }

    /**
     * Initializes session-specific services.
     */
    private async initializeServices(): Promise<void> {
        // Get current effective configuration for this session from state manager
        const llmConfig = this.services.stateManager.getLLMConfig(this.id);

        // Create session-specific history provider directly with database backend
        // This persists across LLM switches to maintain conversation history
        this.historyProvider = createDatabaseHistoryProvider(
            this.services.storage.database,
            this.id
        );

        // Create session-specific LLM service
        // The service will create its own properly-typed ContextManager internally
        this.llmService = createLLMService(
            llmConfig,
            llmConfig.router,
            this.services.toolManager,
            this.services.promptManager,
            this.historyProvider, // Pass history provider for service to use
            this.eventBus, // Use session event bus
            this.id
        );

        logger.debug(`ChatSession ${this.id}: Services initialized with storage`);
    }

    /**
     * Processes user input through the session's LLM service and returns the response.
     *
     * This method:
     * 1. Takes user input (text, optionally with image or file data)
     * 2. Passes it to the LLM service for processing
     * 3. Returns the AI's response text
     *
     * The method handles both text-only and multimodal input (text + images/files).
     * Tool calls and conversation management are handled internally by the LLM service.
     *
     * @param input - The user's text input
     * @param imageDataInput - Optional image data for multimodal input
     * @param fileDataInput - Optional file data for file input
     * @param stream - Optional flag to enable streaming responses
     * @returns Promise that resolves to the AI's response text
     *
     * @example
     * ```typescript
     * const response = await session.run('What is the weather like today?');
     * console.log(response); // "I'll check the weather for you..."
     * ```
     */
    public async run(
        input: string,
        imageDataInput?: { image: string; mimeType: string },
        fileDataInput?: { data: string; mimeType: string; filename?: string },
        stream?: boolean
    ): Promise<string> {
        logger.debug(
            `Running session ${this.id} with input: ${input}, imageDataInput: ${imageDataInput}, fileDataInput: ${fileDataInput}`
        );

        // Input validation is now handled at DextoAgent.run() level

        const response = await this.llmService.completeTask(
            input,
            imageDataInput,
            fileDataInput,
            stream
        );
        return response;
    }

    /**
     * Retrieves the complete conversation history for this session.
     *
     * Returns a read-only copy of all messages in the conversation, including:
     * - User messages
     * - Assistant responses
     * - Tool call results
     * - System messages
     *
     * The history is formatted as internal messages and may include multimodal
     * content (text and images).
     *
     * @returns Promise that resolves to a read-only array of conversation messages in chronological order
     *
     * @example
     * ```typescript
     * const history = await session.getHistory();
     * console.log(`Conversation has ${history.length} messages`);
     * history.forEach(msg => console.log(`${msg.role}: ${msg.content}`));
     * ```
     */
    public async getHistory() {
        return await this.historyProvider.getHistory();
    }

    /**
     * Reset the conversation history for this session.
     *
     * This method:
     * 1. Clears all messages from the session's conversation history
     * 2. Removes persisted history from the storage provider
     * 3. Emits a `dexto:conversationReset` event with session context
     *
     * The system prompt and session configuration remain unchanged.
     * Only the conversation messages are cleared.
     *
     * @returns Promise that resolves when the reset is complete
     *
     * @example
     * ```typescript
     * await session.reset();
     * console.log('Conversation history cleared');
     * ```
     *
     * @see {@link ContextManager.resetConversation} for the underlying implementation
     */
    public async reset(): Promise<void> {
        // Reset history via history provider
        await this.historyProvider.clearHistory();

        // Emit agent-level event with session context
        this.services.agentEventBus.emit('dexto:conversationReset', {
            sessionId: this.id,
        });
    }

    /**
     * Gets the session's ContextManager instance.
     *
     * @returns The ContextManager for this session
     */
    public getContextManager(): ContextManager<unknown> {
        return this.llmService.getContextManager();
    }

    /**
     * Gets the session's LLMService instance.
     *
     * @returns The LLMService for this session
     */
    public getLLMService(): ILLMService {
        return this.llmService;
    }

    /**
     * Switches the LLM service for this session while preserving conversation history.
     *
     * This method creates a new LLM service with the specified configuration and router,
     * while maintaining the existing ContextManager and conversation history. This allows
     * users to change AI models mid-conversation without losing context.
     *
     * @param newLLMConfig The new LLM configuration to use (includes router)
     *
     * @example
     * ```typescript
     * // Switch from Claude to GPT-4 while keeping conversation history
     * session.switchLLM({
     *   provider: 'openai',
     *   model: 'gpt-4',
     *   apiKey: process.env.OPENAI_API_KEY,
     *   router: 'in-built'
     * });
     * ```
     */
    public async switchLLM(newLLMConfig: ValidatedLLMConfig): Promise<void> {
        try {
            // Create new LLM service with new config but SAME history provider
            // The service will create its own new ContextManager internally
            const router = newLLMConfig.router;
            const newLLMService = createLLMService(
                newLLMConfig,
                router,
                this.services.toolManager,
                this.services.promptManager,
                this.historyProvider, // Pass the SAME history provider - preserves conversation!
                this.eventBus, // Use session event bus
                this.id
            );

            // Replace the LLM service
            this.llmService = newLLMService;

            logger.info(
                `ChatSession ${this.id}: LLM switched to ${newLLMConfig.provider}/${newLLMConfig.model}`
            );

            // Emit session-level event
            this.eventBus.emit('llmservice:switched', {
                newConfig: newLLMConfig,
                router,
                historyRetained: true,
            });
        } catch (error) {
            logger.error(
                `Error during ChatSession.switchLLM for session ${this.id}: ${error instanceof Error ? error.message : String(error)}`
            );
            throw error;
        }
    }

    /**
     * Cleanup the session and its in-memory resources.
     * This method should be called when the session is being removed from memory.
     * Chat history is preserved in storage and can be restored later.
     */
    public async cleanup(): Promise<void> {
        try {
            // Only dispose of event listeners and in-memory resources
            // Do NOT reset conversation - that would delete chat history!
            this.dispose();

            logger.debug(
                `ChatSession ${this.id}: Memory cleanup completed (chat history preserved)`
            );
        } catch (error) {
            logger.error(
                `Error during ChatSession cleanup for session ${this.id}: ${error instanceof Error ? error.message : String(error)}`
            );
            throw error;
        }
    }

    /**
     * Cleans up listeners and other resources to prevent memory leaks.
     *
     * This method should be called when the session is being discarded to ensure
     * that event listeners are properly removed from the global event bus.
     * Without this cleanup, sessions would remain in memory due to listener references.
     */
    public dispose(): void {
        logger.debug(`Disposing session ${this.id} - cleaning up event listeners`);

        // Remove all event forwarders from the session event bus
        this.forwarders.forEach((forwarder, eventName) => {
            this.eventBus.off(eventName, forwarder);
        });

        // Clear the forwarders map
        this.forwarders.clear();

        logger.debug(`Session ${this.id} disposed successfully`);
    }
}<|MERGE_RESOLUTION|>--- conflicted
+++ resolved
@@ -1,17 +1,8 @@
 import { createDatabaseHistoryProvider } from './history/factory.js';
-<<<<<<< HEAD
-import { createContextManager } from '../context/factory.js';
-import { createLLMService } from '../llm/services/factory.js';
-import { createTokenizer } from '../llm/tokenizer/factory.js';
-import { createMessageFormatter } from '@core/llm/formatters/factory.js';
-import { getEffectiveMaxInputTokens } from '../llm/registry.js';
-import type { ContextManager } from '@core/context/index.js';
-=======
 import { createLLMService } from '../llm/services/factory.js';
 import type { ContextManager } from '@core/context/index.js';
 import type { IConversationHistoryProvider } from './history/types.js';
 import type { InternalMessage } from '@core/context/types.js';
->>>>>>> c7ed0235
 import type { ILLMService } from '../llm/services/types.js';
 import type { PromptManager } from '../systemPrompt/manager.js';
 import type { ToolManager } from '../tools/tool-manager.js';
