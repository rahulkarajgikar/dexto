--- conflicted
+++ resolved
@@ -5,19 +5,12 @@
 import { ToolSet } from '../../tools/types.js';
 import { ToolSet as VercelToolSet, jsonSchema } from 'ai';
 import { ContextManager } from '../../context/manager.js';
-<<<<<<< HEAD
-import { getMaxInputTokensForModel, LLMProvider } from '../registry.js';
-import { ImageData, FileData } from '../../context/types.js';
-import { DextoRuntimeError } from '../../errors/DextoRuntimeError.js';
-import { LLMErrorCode } from '../error-codes.js';
-=======
 import { getMaxInputTokensForModel, LLMProvider, getEffectiveMaxInputTokens } from '../registry.js';
 import { ImageData, FileData } from '../../context/types.js';
 import { DextoRuntimeError } from '../../errors/DextoRuntimeError.js';
 import { DextoValidationError } from '../../errors/DextoValidationError.js';
 import { LLMErrorCode } from '../error-codes.js';
 import { ErrorScope, ErrorType } from '../../errors/types.js';
->>>>>>> c7ed0235
 import type { SessionEventBus } from '../../events/index.js';
 import { ToolExecutionDeniedError } from '../../tools/confirmation/errors.js';
 import type { IConversationHistoryProvider } from '../../session/history/types.js';
