'use client';

import React, { useState, useEffect, useCallback } from 'react';
import { Button } from './ui/button';
import { X, Server, ListChecks, RefreshCw, AlertTriangle, ChevronDown, Trash2, Package } from 'lucide-react';
import { cn } from '@/lib/utils';
import type { McpServer, McpTool, ServerRegistryEntry } from '@/types';
import type { McpServerConfig } from '@dexto/core';
import { serverRegistry } from '@/lib/serverRegistry';
import { buildConfigFromRegistryEntry, hasEmptyOrPlaceholderValue } from '@/lib/serverConfig';
import { clearPromptCache } from '../lib/promptCache';
import ServerRegistryModal from './ServerRegistryModal';

interface ServersPanelProps {
  isOpen: boolean;
  onClose: () => void;
  onOpenConnectModal: () => void;
  onOpenConnectWithPrefill?: (opts: {
    name: string;
    config: Partial<McpServerConfig> & { type?: 'stdio' | 'sse' | 'http' };
    lockName?: boolean;
    registryEntryId?: string;
    onCloseRegistryModal?: () => void;
  }) => void;
  onServerConnected?: (serverName: string) => void;
  variant?: 'overlay' | 'inline';
  refreshTrigger?: number; // Add a trigger to force refresh
}

const API_BASE_URL = '/api'; // Assuming Next.js API routes

export default function ServersPanel({ isOpen, onClose, onOpenConnectModal, onOpenConnectWithPrefill, onServerConnected, variant = 'overlay', refreshTrigger }: ServersPanelProps) {
  const [servers, setServers] = useState<McpServer[]>([]);
  const [selectedServerId, setSelectedServerId] = useState<string | null>(null);
  const [tools, setTools] = useState<McpTool[]>([]);
  const [isLoadingServers, setIsLoadingServers] = useState(false);
  const [isLoadingTools, setIsLoadingTools] = useState(false);
  const [serverError, setServerError] = useState<string | null>(null);
  const [toolsError, setToolsError] = useState<string | null>(null);
  const [isToolsExpanded, setIsToolsExpanded] = useState(false); // State for tools section collapse
  const [isDeletingServer, setIsDeletingServer] = useState<string | null>(null); // Tracks which server is being deleted
  const [isRegistryModalOpen, setIsRegistryModalOpen] = useState(false);
  const [isRegistryBusy, setIsRegistryBusy] = useState(false);

  const handleError = (message: string, area: 'servers' | 'tools' | 'delete') => {
    console.error(`ServersPanel Error (${area}):`, message);
    if (area === 'servers') setServerError(message);
    if (area === 'tools') setToolsError(message);
    // Potentially a specific error state for delete if needed
  };

  const fetchServers = useCallback(async (signal?: AbortSignal) => {
    setIsLoadingServers(true);
    setServerError(null);
    setServers([]); // Clear existing servers
    setSelectedServerId(null); // Reset selected server
    setTools([]); // Clear tools
    setToolsError(null);
    try {
      const response = await fetch(`${API_BASE_URL}/mcp/servers`, signal ? { signal } : {});
      if (!response.ok) {
        const errorData = await response.json().catch(() => ({ error: 'Failed to fetch servers' }));
        throw new Error(errorData.message || errorData.error || `Server List: ${response.statusText}`);
      }
      const data = await response.json();
      const fetchedServers = data.servers || [];
      setServers(fetchedServers);
      if (fetchedServers.length > 0) {
        // Auto-select the first connected server if available
        const firstConnected = fetchedServers.find((s: McpServer) => s.status === 'connected');
        if (firstConnected) {
          setSelectedServerId(firstConnected.id);
        } else if (fetchedServers.length > 0) {
          setSelectedServerId(fetchedServers[0].id); // Select first server if none are connected
        }
      } else {
        console.log("No MCP servers found or returned from API.");
      }
    } catch (err: any) {
      if (err.name !== 'AbortError') {
        handleError(err.message, 'servers');
      }
    } finally {
      if (!signal?.aborted) {
        setIsLoadingServers(false);
      }
    }
  }, []);

  const handleInstallServer = async (entry: ServerRegistryEntry): Promise<'connected' | 'requires-input'> => {
    const config = buildConfigFromRegistryEntry(entry);

    // Check if additional input is needed
    // Only show modal if env vars or headers exist AND have empty/placeholder values

    const needsEnvInput = config.type === 'stdio' &&
                          Object.keys(config.env || {}).length > 0 &&
                          hasEmptyOrPlaceholderValue(config.env || {});
    const needsHeaderInput = (config.type === 'sse' || config.type === 'http') &&
                             Object.keys(config.headers || {}).length > 0 &&
                             hasEmptyOrPlaceholderValue(config.headers || {});

    // If additional input is needed, show the modal
    if (needsEnvInput || needsHeaderInput) {
      if (typeof onOpenConnectWithPrefill === 'function') {
        onOpenConnectWithPrefill({
          name: entry.name,
          config,
          lockName: true,
          registryEntryId: entry.id,
          onCloseRegistryModal: () => setIsRegistryModalOpen(false),
        });
      }
      return 'requires-input';
    }

    // Otherwise, connect directly
    try {
<<<<<<< HEAD
      const res = await fetch('/api/mcp/servers', {
=======
      setIsRegistryBusy(true);
      const res = await fetch('/api/connect-server', {
>>>>>>> 2b817345
        method: 'POST',
        headers: { 'Content-Type': 'application/json' },
        body: JSON.stringify({ name: entry.name, config, persistToAgent: false }),
      });
      const result = await res.json();
      if (!res.ok) {
        throw new Error(result.error || `Server returned status ${res.status}`);
      }
      await fetchServers();

      // Sync registry after installation
      try {
        await serverRegistry.syncWithServerStatus();
      } catch (e) {
        console.warn('Failed to sync registry after server install:', e);
      }

      setIsRegistryModalOpen(false);
      onServerConnected?.(entry.name);
      return 'connected';
    } catch (error: any) {
      throw new Error(error.message || 'Failed to install server');
    } finally {
      setIsRegistryBusy(false);
    }
  };

  const handleDeleteServer = async (serverId: string) => {
    const server = servers.find(s => s.id === serverId);
    if (!server) return;

    if (!window.confirm(`Are you sure you want to remove server "${server.name}"?`)) {
      return;
    }

    setIsDeletingServer(serverId);
    setServerError(null);
    
    try {
      const response = await fetch(`${API_BASE_URL}/mcp/servers/${serverId}`, { method: 'DELETE' });
      if (!response.ok) {
        const errorData = await response.json().catch(() => ({ error: 'Failed to remove server' }));
        throw new Error(errorData.message || errorData.error || `Server Removal: ${response.statusText}`);
      }

      // If this was the selected server, deselect it
      if (selectedServerId === serverId) {
        setSelectedServerId(null);
        setTools([]);
      }

      // Mark corresponding registry entry as uninstalled if any alias matches this server id
      try {
        const normalize = (s: string) => s.toLowerCase().replace(/[^a-z0-9]+/g, '-');
        const currentId = normalize(serverId);
        const entries = await serverRegistry.getEntries();
        const match = entries.find((e) => {
          const aliases = [e.id, e.name, ...(e.matchIds || [])]
            .filter(Boolean)
            .map((x) => normalize(String(x)));
          return aliases.includes(currentId);
        });
        if (match) {
          await serverRegistry.setInstalled(match.id, false);
        }
      } catch (e) {
        // non-fatal if registry update fails
        console.warn('Failed to update registry installed state on delete:', e);
      }

      await fetchServers(); // Refresh server list
      // Clear prompt cache since removed server's prompts are no longer available
      clearPromptCache();

      // Sync registry with updated server status
      try {
        await serverRegistry.syncWithServerStatus();
      } catch (e) {
        // Non-fatal; continue
        console.warn('Failed to sync registry status after server deletion:', e);
      }
    } catch (err: any) {
      handleError(err.message, 'servers');
    } finally {
      setIsDeletingServer(null);
    }
  };

  useEffect(() => {
    if (!isOpen) return;
    const controller = new AbortController();
    fetchServers(controller.signal);
    // When panel opens, ensure no server is stuck in deleting state from a previous quick close
    setIsDeletingServer(null); 
    return () => {
      controller.abort();
    };
  }, [isOpen, fetchServers]);

  // Effect to handle external refresh triggers
  useEffect(() => {
    if (refreshTrigger && isOpen) {
      const controller = new AbortController();
      fetchServers(controller.signal);
      return () => {
        controller.abort();
      };
    }
  }, [refreshTrigger, isOpen, fetchServers]);

  // Listen for real-time MCP server and resource updates
  useEffect(() => {
    if (!isOpen) return;

    const handleServerConnected = (event: any) => {
      const detail = event?.detail || {};
      console.log('🔗 Server connected:', detail);
      // Refresh server list when a new server is connected
      fetchServers();
    };

    const handleResourceCacheInvalidated = (event: any) => {
      const detail = event?.detail || {};
      console.log('💾 Resource cache invalidated for server panel:', detail);
      // If we have a selected server and it matches the updated server, refresh tools
      if (selectedServerId && detail.serverName) {
        const normalize = (s: string) => s.toLowerCase().replace(/[^a-z0-9]+/g, '-');
        const normalizedSelectedId = normalize(selectedServerId);
        const normalizedServerName = normalize(detail.serverName);
        if (normalizedSelectedId === normalizedServerName) {
          handleServerSelect(selectedServerId);
        }
      }
    };

    // Listen for WebSocket events that indicate server/resource changes
    if (typeof window !== 'undefined') {
      window.addEventListener('dexto:mcpServerConnected', handleServerConnected);
      window.addEventListener('dexto:resourceCacheInvalidated', handleResourceCacheInvalidated);
      
      return () => {
        window.removeEventListener('dexto:mcpServerConnected', handleServerConnected);
        window.removeEventListener('dexto:resourceCacheInvalidated', handleResourceCacheInvalidated);
      };
    }
  }, [isOpen, fetchServers, selectedServerId]);

  const handleServerSelect = useCallback(async (serverId: string, signal?: AbortSignal) => {
    const server = servers.find(s => s.id === serverId);
    setTools([]);
    setToolsError(null);

    if (!server || server.status !== 'connected') {
      console.warn(`Server "${server?.name || serverId}" is not connected or not found. Cannot fetch tools.`);
      // Tools list will be empty, UI should reflect server status
      return;
    }

    setIsLoadingTools(true);
    try {
      const response = await fetch(`${API_BASE_URL}/mcp/servers/${serverId}/tools`, signal ? { signal } : {});
      if (!response.ok) {
        const errorData = await response.json().catch(() => ({ error: `Failed to fetch tools for ${server.name}` }));
        throw new Error(errorData.message || errorData.error || `Tool List (${server.name}): ${response.statusText}`);
      }
      const data = await response.json();
      if (!signal?.aborted) {
        setTools(data.tools || []);
      }
      if (!data.tools || data.tools.length === 0) {
        console.log(`No tools found for server "${server.name}".`);
      }
    } catch (err: any) {
      if (err.name !== 'AbortError') {
        handleError(err.message, 'tools');
      }
    } finally {
      if (!signal?.aborted) {
        setIsLoadingTools(false);
      }
    }
  }, [servers]);

  useEffect(() => {
    if (!selectedServerId) return;
    const controller = new AbortController();
    handleServerSelect(selectedServerId, controller.signal);
    return () => {
      controller.abort();
    };
  }, [selectedServerId, handleServerSelect]);

  const selectedServer = servers.find(s => s.id === selectedServerId);

  // For overlay variant, unmount if not open. Inline variant handles visibility via parent.
  if (variant === 'overlay' && !isOpen) {
    return null;
  }

  // Determine wrapper classes based on variant
  const overlayClass = cn(
    "fixed top-0 right-0 z-40 h-screen w-80 bg-card border-l border-border shadow-xl transition-transform transform flex flex-col",
    isOpen ? "translate-x-0" : "translate-x-full"
  );
  // Simplified for inline: parent div in ChatApp will handle width, border, shadow transitions.
  const inlineClass = cn("h-full w-full flex flex-col bg-card");

  return (
    <aside className={variant === 'overlay' ? overlayClass : inlineClass}>
      {/* Panel Header */}
      <div className="flex items-center justify-between px-4 py-3 border-b border-border/50 bg-card/50 backdrop-blur-sm">
        <h2 className="text-sm font-semibold text-foreground">Tools & Servers</h2>
        <div className="flex items-center space-x-1">
          <Button 
            variant="ghost" 
            size="sm" 
            onClick={() => fetchServers()} 
            disabled={isLoadingServers} 
            className="h-8 w-8 p-0"
          >
            <RefreshCw className={cn("h-3.5 w-3.5", isLoadingServers && "animate-spin")} />
          </Button>
          {variant === 'overlay' && (
            <Button 
              variant="ghost" 
              size="sm" 
              onClick={onClose} 
              className="h-8 w-8 p-0"
            >
              <X className="h-3.5 w-3.5" />
            </Button>
          )}
        </div>
      </div>

      {/* Add Server Actions */}
      <div className="px-4 py-3 space-y-2 border-b border-border/30">
        <Button 
          onClick={() => setIsRegistryModalOpen(true)} 
          className="w-full h-9 text-sm font-medium"
          size="sm"
        >
          <Package className="mr-2 h-4 w-4" />
          Connect MCPs
        </Button>
      </div>

      {/* Content Area */}
      <div className="flex-1 overflow-hidden flex flex-col">
        {/* Servers Section */}
        <div className="p-4 border-b border-border/30">
          <div className="flex items-center justify-between mb-3">
            <h3 className="text-xs font-semibold text-muted-foreground uppercase tracking-wide">
              Connected Servers ({servers.length})
            </h3>
          </div>

          {/* Server Loading State */}
          {isLoadingServers && (
            <div className="flex items-center justify-center py-8">
              <div className="flex flex-col items-center space-y-2">
                <RefreshCw className="h-5 w-5 animate-spin text-muted-foreground" />
                <span className="text-xs text-muted-foreground">Loading servers...</span>
              </div>
            </div>
          )}

          {/* Server Error */}
          {serverError && (
            <div className="p-3 rounded-lg bg-destructive/10 border border-destructive/20 mb-3">
              <div className="flex items-start space-x-2">
                <AlertTriangle className="h-4 w-4 text-destructive flex-shrink-0 mt-0.5" />
                <div className="flex-1 min-w-0">
                  <p className="text-xs font-medium text-destructive">Connection Error</p>
                  <p className="text-xs text-destructive/80 mt-1">{serverError}</p>
                </div>
              </div>
            </div>
          )}

          {/* Servers List */}
          {!isLoadingServers && servers.length === 0 && !serverError && (
            <div className="text-center py-8">
              <Server className="h-8 w-8 text-muted-foreground/50 mx-auto mb-2" />
              <p className="text-xs text-muted-foreground">No servers connected</p>
              <p className="text-xs text-muted-foreground/70 mt-1">Connect or browse the registry</p>
            </div>
          )}

          {servers.map((server) => (
            <div
              key={server.id}
              onClick={() => setSelectedServerId(server.id)}
              className={cn(
                "p-3 rounded-lg border cursor-pointer transition-all duration-200 mb-2 last:mb-0",
                selectedServerId === server.id
                  ? "bg-primary/5 border-primary/20 shadow-sm"
                  : "bg-background hover:bg-muted/50 border-border/50 hover:border-border"
              )}
            >
              <div className="flex items-center justify-between">
                <div className="flex-1 min-w-0">
                  <div className="flex items-center space-x-2">
                    <div className={cn(
                      "w-2 h-2 rounded-full flex-shrink-0",
                      server.status === 'connected' ? "bg-green-500" : 
                      server.status === 'error' ? "bg-red-500" : "bg-yellow-500"
                    )} />
                    <h4 className="text-sm font-medium truncate">{server.name}</h4>
                  </div>
                  <p className="text-xs text-muted-foreground mt-1 capitalize">
                    {server.status}
                  </p>
                </div>
                
                {isDeletingServer === server.id ? (
                  <RefreshCw className="h-4 w-4 animate-spin text-muted-foreground" />
                ) : (
                  <Button
                    variant="ghost"
                    size="sm"
                    onClick={(e) => {
                      e.stopPropagation();
                      handleDeleteServer(server.id);
                    }}
                    className="h-8 w-8 p-0 text-muted-foreground hover:text-destructive"
                  >
                    <Trash2 className="h-3.5 w-3.5" />
                  </Button>
                )}
              </div>
            </div>
          ))}
        </div>

        {/* Tools Section */}
        {selectedServer && (
          <div className="flex-1 overflow-hidden flex flex-col">
            <div className="px-4 py-3 border-b border-border/30">
              <button
                onClick={() => setIsToolsExpanded(!isToolsExpanded)}
                className="flex items-center justify-between w-full text-left"
              >
                <h3 className="text-xs font-semibold text-muted-foreground uppercase tracking-wide">
                  Available Tools
                </h3>
                <ChevronDown 
                  className={cn(
                    "h-3.5 w-3.5 transition-transform text-muted-foreground",
                    isToolsExpanded && "rotate-180"
                  )} 
                />
              </button>
            </div>

            {isToolsExpanded && (
              <div className="flex-1 overflow-y-auto px-4 py-3">
                {/* Tools Loading State */}
                {isLoadingTools && (
                  <div className="flex items-center justify-center py-6">
                    <div className="flex flex-col items-center space-y-2">
                      <RefreshCw className="h-4 w-4 animate-spin text-muted-foreground" />
                      <span className="text-xs text-muted-foreground">Loading tools...</span>
                    </div>
                  </div>
                )}

                {/* Tools Error */}
                {toolsError && (
                  <div className="p-3 rounded-lg bg-destructive/10 border border-destructive/20 mb-3">
                    <div className="flex items-start space-x-2">
                      <AlertTriangle className="h-4 w-4 text-destructive flex-shrink-0 mt-0.5" />
                      <div className="flex-1 min-w-0">
                        <p className="text-xs font-medium text-destructive">Tools Error</p>
                        <p className="text-xs text-destructive/80 mt-1">{toolsError}</p>
                      </div>
                    </div>
                  </div>
                )}

                {/* No Tools */}
                {!isLoadingTools && tools.length === 0 && !toolsError && selectedServer.status === 'connected' && (
                  <div className="text-center py-6">
                    <ListChecks className="h-6 w-6 text-muted-foreground/50 mx-auto mb-2" />
                    <p className="text-xs text-muted-foreground">No tools available</p>
                  </div>
                )}

                {/* Server Not Connected */}
                {selectedServer.status !== 'connected' && (
                  <div className="text-center py-6">
                    <AlertTriangle className="h-6 w-6 text-muted-foreground/50 mx-auto mb-2" />
                    <p className="text-xs text-muted-foreground">Server not connected</p>
                    <p className="text-xs text-muted-foreground/70 mt-1">Tools unavailable</p>
                  </div>
                )}

                {/* Tools List */}
                {tools.map((tool) => (
                  <div
                    key={tool.name}
                    className="p-3 rounded-lg border border-border/50 bg-background hover:bg-muted/30 transition-colors mb-2 last:mb-0"
                  >
                    <h4 className="text-sm font-medium mb-1">{tool.name}</h4>
                    {tool.description && (
                      <p className="text-xs text-muted-foreground line-clamp-2 mb-2">
                        {tool.description}
                      </p>
                    )}
                    {tool.inputSchema?.properties && (
                      <div className="flex flex-wrap gap-1 mt-2">
                        {Object.keys(tool.inputSchema.properties).slice(0, 3).map((param) => (
                          <span
                            key={param}
                            className="inline-flex items-center px-2 py-1 rounded-md bg-muted text-xs font-medium"
                          >
                            {param}
                          </span>
                        ))}
                        {Object.keys(tool.inputSchema.properties).length > 3 && (
                          <span className="text-xs text-muted-foreground">
                            +{Object.keys(tool.inputSchema.properties).length - 3} more
                          </span>
                        )}
                      </div>
                    )}
                  </div>
                ))}
              </div>
            )}
          </div>
        )}
      </div>

      {/* Server Registry Modal */}
      <ServerRegistryModal
        isOpen={isRegistryModalOpen}
        onClose={() => setIsRegistryModalOpen(false)}
        onInstallServer={handleInstallServer}
        onOpenConnectModal={onOpenConnectModal}
        disableClose={isRegistryBusy}
      />
    </aside>
  );
} <|MERGE_RESOLUTION|>--- conflicted
+++ resolved
@@ -116,12 +116,8 @@
 
     // Otherwise, connect directly
     try {
-<<<<<<< HEAD
+      setIsRegistryBusy(true);
       const res = await fetch('/api/mcp/servers', {
-=======
-      setIsRegistryBusy(true);
-      const res = await fetch('/api/connect-server', {
->>>>>>> 2b817345
         method: 'POST',
         headers: { 'Content-Type': 'application/json' },
         body: JSON.stringify({ name: entry.name, config, persistToAgent: false }),
